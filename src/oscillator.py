--- conflicted
+++ resolved
@@ -161,8 +161,7 @@
 
     def generate_wave(self) -> np.ndarray:
         """Generates a triangle wave"""
-<<<<<<< HEAD
-
+        
         samples: np.ndarray = np.empty(
             int(self._sample_rate * self._duration), dtype=float
         )
@@ -170,18 +169,6 @@
         half_period: float = (1 / self._frequency) / 2
 
         double_amplitude: float = self._amplitude * 2
-=======
-
-        samples: np.ndarray = np.empty(
-            int(self._sample_rate * self._duration), dtype=float
-        )
-
-        # half-period
-        hp: float = (1 / self._frequency) / 2
-
-        # double the amplitude
-        da: float = self._amplitude * 2
->>>>>>> 6a022988
 
         for x in self._time:
             samples[x] = (
