--- conflicted
+++ resolved
@@ -1,84 +1,82 @@
-# Changelog
-All notable changes to this project will be documented in this file.
-
-The format is based on [Keep a Changelog](https://keepachangelog.com/en/1.0.0/),
-and this project adheres to [Semantic Versioning](https://semver.org/spec/v2.0.0.html).
-
-<<<<<<< HEAD
-## [1.1.10] - 2023-11-14
-### Changed
-- Fixed existing unit tests for ADSR, Oscillator, and Volume classes
-### Removed
-- Removed nused Test_git_1.py file
-=======
-## [1.1.9] - 2023-11-10
-### Changed
-- Updated the readme
-- Updated doc strings in form.py
->>>>>>> 0f8041db
-
-## [1.1.8] - 2023 -11-08
-### Added
-- Added docstrings and type hints to oscillator.py
-
-## [1.1.7] - 2023-11-7
-### Added
-- Added docstrings to volume.py
-- Added type hints to volume.py
-### Changed
-- Updated variable names in volume.py to improve readability.
-
-## [1.1.6] - 2023-11-1
-### Added
-- Added docstrings to midi_detect.py and threads.py
-- Added type hints to midi_detect.py and threads.py
-
-## [1.1.5] - 2023-10-31
-### Added
-- Added docstrings to the ADSREnvelope class and methods (adsr.py).
-- Added type hints to variables and methods in ADSREnvelope class (adsr.py).
-### Changed
-- Updated variable names in adsr.py to improve readability.
-
-## [1.1.4] - 2023-10-27
-### Added
-- Added more detailed docstrings in form.py
-- Added type hints to variables in form.py
-### Changed
-- Refactored form.py by moving portions of code into new functions
-
-
-## [1.1.3] - 2023-10-25
-### Added
-- Added .gitignore to keep __pycache__ and env directories out of the repository
-
-### Removed
-- Removed existing __pycache__ directories from the repository
-
-## [1.1.2] - 2023-10-25
-### Added
-- Added CHANGELOG.md for keeping track of changes in the repository
-
-## [1.1.1] - 2023-10-25
-### Added
-- Added dev-requirements.txt
-
-### Updated
-- Updated README.md to include instructions for creating a development py environment
-- Updated requirements.txt
-
-## [1.1.0] - 2023-10-21
-### Removed
-- Removed the base, mid, and treble knobs from the ui
-
-### Changed
-- Moved the thread class into a separate file. 
-- Updated naming in midi_detect
-
-## [1.0.1] - 2023-10-21
-### Changed
-- Used black to lint all python src and test files.
-
-## [1.0.0] - 2023-10-12
-### Changed
+# Changelog
+All notable changes to this project will be documented in this file.
+
+The format is based on [Keep a Changelog](https://keepachangelog.com/en/1.0.0/),
+and this project adheres to [Semantic Versioning](https://semver.org/spec/v2.0.0.html).
+
+## [1.1.10] - 2023-11-14
+### Changed
+- Fixed existing unit tests for ADSR, Oscillator, and Volume classes
+### Removed
+- Removed unused Test_git_1.py file
+
+## [1.1.9] - 2023-11-10
+### Changed
+- Updated the readme
+- Updated doc strings in form.py
+
+## [1.1.8] - 2023 -11-08
+### Added
+- Added docstrings and type hints to oscillator.py
+
+## [1.1.7] - 2023-11-7
+### Added
+- Added docstrings to volume.py
+- Added type hints to volume.py
+### Changed
+- Updated variable names in volume.py to improve readability.
+
+## [1.1.6] - 2023-11-1
+### Added
+- Added docstrings to midi_detect.py and threads.py
+- Added type hints to midi_detect.py and threads.py
+
+## [1.1.5] - 2023-10-31
+### Added
+- Added docstrings to the ADSREnvelope class and methods (adsr.py).
+- Added type hints to variables and methods in ADSREnvelope class (adsr.py).
+### Changed
+- Updated variable names in adsr.py to improve readability.
+
+## [1.1.4] - 2023-10-27
+### Added
+- Added more detailed docstrings in form.py
+- Added type hints to variables in form.py
+### Changed
+- Refactored form.py by moving portions of code into new functions
+
+
+## [1.1.3] - 2023-10-25
+### Added
+- Added .gitignore to keep __pycache__ and env directories out of the repository
+
+### Removed
+- Removed existing __pycache__ directories from the repository
+
+## [1.1.2] - 2023-10-25
+### Added
+- Added CHANGELOG.md for keeping track of changes in the repository
+
+## [1.1.1] - 2023-10-25
+### Added
+- Added dev-requirements.txt
+
+### Updated
+- Updated README.md to include instructions for creating a development py environment
+- Updated requirements.txt
+
+## [1.1.0] - 2023-10-21
+### Removed
+- Removed the base, mid, and treble knobs from the ui
+
+### Changed
+- Moved the thread class into a separate file. 
+- Updated naming in midi_detect
+
+## [1.0.1] - 2023-10-21
+### Changed
+- Used black to lint all python src and test files.
+
+## [1.0.0] - 2023-10-12
+### Changed
 - Updated README for Code Reading and Review to include new contributers and documentation